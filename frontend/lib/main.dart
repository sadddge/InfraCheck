--- conflicted
+++ resolved
@@ -6,26 +6,19 @@
 import 'features/camera/domain/camera_provider.dart';
 import 'features/camera/domain/models/photo_entry.dart';
 
-<<<<<<< HEAD
-void main() async {
-  WidgetsFlutterBinding.ensureInitialized();
-  
-  // Initialize Hive
-  await Hive.initFlutter();
-  
-  // Register adapters
-  Hive.registerAdapter(PhotoEntryAdapter());
-  
-  // Open boxes
-  await Hive.openBox<PhotoEntry>('photos');
-  
-=======
+
 /// Punto de entrada principal de la aplicación InfraCheck.
 /// 
 /// Inicializa la aplicación Flutter y configura los proveedores de estado
 /// necesarios para el funcionamiento de la aplicación.
-void main() {
->>>>>>> 2748bfec
+void main() async {
+  WidgetsFlutterBinding.ensureInitialized();
+  // Initialize Hive
+  await Hive.initFlutter();
+  // Register adapters
+  Hive.registerAdapter(PhotoEntryAdapter());
+  // Open boxes
+  await Hive.openBox<PhotoEntry>('photos');
   runApp(const MyApp());
 }
 
