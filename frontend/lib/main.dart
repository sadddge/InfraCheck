--- conflicted
+++ resolved
@@ -96,11 +96,8 @@
       providers: [
         ChangeNotifierProvider(create: (_) => AuthProvider()),
         ChangeNotifierProvider(create: (_) => CameraProvider()),
-<<<<<<< HEAD
         ChangeNotifierProvider(create: (_) => NotificationProvider()),
-=======
         ChangeNotifierProvider(create: (_) => ReportsProvider()),
->>>>>>> bd2c74e2
       ],
       child: Consumer<AuthProvider>(
         builder: (context, authProvider, _) {
