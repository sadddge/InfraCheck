import 'package:flutter/material.dart';
import 'package:go_router/go_router.dart';
import 'package:google_maps_flutter/google_maps_flutter.dart';
import '../../../shared/theme/colors.dart';
import '../../../shared/widgets/navigation_bar.dart';
import '../../../shared/widgets/google_map_widget.dart';

/// Pantalla principal de la aplicación InfraCheck.
/// 
/// Presenta el mapa principal donde los usuarios pueden ver su ubicación actual,
/// reportes de infraestructura cercanos y acceder a funcionalidades principales
/// como notificaciones y chat comunitario.
/// 
/// Características principales:
/// - Mapa de Google Maps con ubicación actual del usuario
/// - Botones flotantes para notificaciones y chat
/// - Navegación a diferentes secciones de la aplicación
/// - Interfaz optimizada para interacciones con reportes de infraestructura
/// - Barra de navegación inferior con acceso a reportar y cuenta
class HomeScreen extends StatefulWidget {
  const HomeScreen({Key? key}) : super(key: key);

  @override
  State<HomeScreen> createState() => _HomeScreenState();
}

/// Estado interno del widget HomeScreen
/// 
/// Maneja la navegación entre pestañas y las interacciones del usuario
/// con los diferentes elementos de la interfaz principal
class _HomeScreenState extends State<HomeScreen> {
<<<<<<< HEAD
  @override
  Widget build(BuildContext context) {
    return Scaffold(
      body: Stack(
        children: [
          // Background with blur effect
          Container(
            height: MediaQuery.of(context).size.height,
            width: MediaQuery.of(context).size.width,
            decoration: BoxDecoration(
              color: Colors.black.withOpacity(0.3),
            ),
            child: BackdropFilter(
              filter: ImageFilter.blur(sigmaX: 20, sigmaY: 20),
              child: Container(),
            ),
          ),
          // Main content
          SafeArea(
            child: Column(
              children: [
                // Custom App Bar
                Container(
                  padding: const EdgeInsets.all(16),
                  child: Row(
                    children: [
                      Text(
                        'InfraCheck',
                        style: AppTextStyles.heading.copyWith(fontSize: 24),
                      ),
                      const Spacer(),                      IconButton(
                        icon: const Icon(
                          Icons.notifications_outlined,
                          color: AppColors.textWhite,
                          size: 24,
                        ),
                        onPressed: () {
                          // TODO: Implementar notificaciones
                        },
                      ),
                      IconButton(
                        icon: const Icon(
                          Icons.camera_alt,
                          color: AppColors.textWhite,
                          size: 24,
                        ),
                        onPressed: () {
                          context.go('/camera');
                        },
                      ),
                      IconButton(
                        icon: const Icon(
                          Icons.logout,
                          color: AppColors.textWhite,
                          size: 24,
                        ),
                        onPressed: () {
                          _showLogoutDialog();
                        },
                      ),
                    ],
                  ),
                ),
                // Page content - Solo perfil
                const Expanded(child: _ProfilePage()),
              ],
            ),
          ),
        ],
      ),
    );
  }
=======
  /// Índice de la pestaña actualmente seleccionada en la barra de navegación
  /// 0: Mapa, 1: Reportar, 2: Cuenta
  int _currentIndex = 0; // Iniciamos en la pestaña de mapa
>>>>>>> 2748bfec

  /// Maneja los toques en las pestañas de la barra de navegación
  /// 
  /// [index] El índice de la pestaña tocada
  /// - 0: Mantiene el usuario en el mapa (no hace nada)
  /// - 1: Muestra mensaje de funcionalidad en desarrollo
  /// - 2: Navega a la página de cuenta del usuario
  void _onNavigationTap(int index) {
    setState(() {
      _currentIndex = index;
    });

    // Manejar navegación según el índice
    switch (index) {
      case 0:
        // Ya estamos en mapa, no hacer nada
        break;
      case 1:
        // TODO: Navegar a reportar
        ScaffoldMessenger.of(context).showSnackBar(
          const SnackBar(
            content: Text('Funcionalidad de Reportar en desarrollo'),
            duration: Duration(seconds: 2),
          ),
        );
        break;
      case 2:
        // Navegar a página de cuenta
        context.go('/account');
        break;
    }  }
  
  @override
  Widget build(BuildContext context) {
    return Scaffold(
      backgroundColor: AppColors.background,
      body: SafeArea(
        child: Stack(
          children: [
            // Mapa de Google Maps (ocupa toda la pantalla)
            GoogleMapWidget(
              initialLocation: const LatLng(-33.4489, -70.6693), // Santiago, Chile
              initialZoom: 14.0,
              showMyLocationButton: true,
              onMapTap: (LatLng position) {
                // TODO: Manejar toque en el mapa para futuras funcionalidades
                print('Tocado en: ${position.latitude}, ${position.longitude}');
              },
              // Sin marcadores por defecto, solo el círculo de ubicación actual
              markers: const {},
            ),            // Botones flotantes arriba de la barra de navegación
            Positioned(
              bottom: 24, // Ajusta este valor para cambiar la distancia a la barra
              left: 24,
              right: 24,
              child: Row(
                mainAxisAlignment: MainAxisAlignment.spaceBetween,
                children: [                  // Botón de notificaciones
                  GestureDetector(
                    onTap: () {
                      // TODO: Implementar notificaciones de reportes seguidos
                      ScaffoldMessenger.of(context).showSnackBar(
                        const SnackBar(
                          content: Text('Notificaciones de reportes en desarrollo'),
                          duration: Duration(seconds: 2),
                        ),
                      );
                    },
                    child: Container(
                      width: 56,
                      height: 56,
                      decoration: BoxDecoration(
                        color: Color(0xFFBCE3E0),
                        borderRadius: BorderRadius.circular(28),
                      ),
                      child: const Icon(
                        Icons.notifications_outlined,
                        color: AppColors.primary,
                        size: 24,
                      ),
                    ),
                  ),
                  // Botón de chat
                  GestureDetector(
                    onTap: () {
                      // TODO: Navegar al chat en desarrollo
                      ScaffoldMessenger.of(context).showSnackBar(
                        const SnackBar(
                          content: Text('Chat en desarrollo'),
                          duration: Duration(seconds: 2),
                        ),
                      );
                    },
                    child: Container(
                      width: 56,
                      height: 56,
                      decoration: BoxDecoration(
                        color: Color(0xFFBCE3E0),
                        borderRadius: BorderRadius.circular(28),
                      ),
                      child: const Icon(
                        Icons.chat_bubble_outline,
                        color: AppColors.primary,
                        size: 24,
                      ),
                    ),
                  ),
                ],
              ),
            ),
          ],
        ),
      ),
      bottomNavigationBar: InfraNavigationBar(
        currentIndex: _currentIndex,
        onTap: _onNavigationTap,
      ),
    );
  }
}<|MERGE_RESOLUTION|>--- conflicted
+++ resolved
@@ -29,84 +29,9 @@
 /// Maneja la navegación entre pestañas y las interacciones del usuario
 /// con los diferentes elementos de la interfaz principal
 class _HomeScreenState extends State<HomeScreen> {
-<<<<<<< HEAD
-  @override
-  Widget build(BuildContext context) {
-    return Scaffold(
-      body: Stack(
-        children: [
-          // Background with blur effect
-          Container(
-            height: MediaQuery.of(context).size.height,
-            width: MediaQuery.of(context).size.width,
-            decoration: BoxDecoration(
-              color: Colors.black.withOpacity(0.3),
-            ),
-            child: BackdropFilter(
-              filter: ImageFilter.blur(sigmaX: 20, sigmaY: 20),
-              child: Container(),
-            ),
-          ),
-          // Main content
-          SafeArea(
-            child: Column(
-              children: [
-                // Custom App Bar
-                Container(
-                  padding: const EdgeInsets.all(16),
-                  child: Row(
-                    children: [
-                      Text(
-                        'InfraCheck',
-                        style: AppTextStyles.heading.copyWith(fontSize: 24),
-                      ),
-                      const Spacer(),                      IconButton(
-                        icon: const Icon(
-                          Icons.notifications_outlined,
-                          color: AppColors.textWhite,
-                          size: 24,
-                        ),
-                        onPressed: () {
-                          // TODO: Implementar notificaciones
-                        },
-                      ),
-                      IconButton(
-                        icon: const Icon(
-                          Icons.camera_alt,
-                          color: AppColors.textWhite,
-                          size: 24,
-                        ),
-                        onPressed: () {
-                          context.go('/camera');
-                        },
-                      ),
-                      IconButton(
-                        icon: const Icon(
-                          Icons.logout,
-                          color: AppColors.textWhite,
-                          size: 24,
-                        ),
-                        onPressed: () {
-                          _showLogoutDialog();
-                        },
-                      ),
-                    ],
-                  ),
-                ),
-                // Page content - Solo perfil
-                const Expanded(child: _ProfilePage()),
-              ],
-            ),
-          ),
-        ],
-      ),
-    );
-  }
-=======
   /// Índice de la pestaña actualmente seleccionada en la barra de navegación
   /// 0: Mapa, 1: Reportar, 2: Cuenta
   int _currentIndex = 0; // Iniciamos en la pestaña de mapa
->>>>>>> 2748bfec
 
   /// Maneja los toques en las pestañas de la barra de navegación
   /// 
